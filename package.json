--- conflicted
+++ resolved
@@ -27,11 +27,6 @@
     "@babel/cli": "^7.1.2",
     "@babel/core": "^7.1.2",
     "@babel/preset-react": "^7.0.0",
-<<<<<<< HEAD
-=======
-    "babel-core": "^7.0.0-bridge.0",
-    "babel-jest": "^23.6.0",
->>>>>>> 9f4c4718
     "gh-pages": "^2.0.1",
     "react": "^16.6.0",
     "react-dom": "^16.6.0",
