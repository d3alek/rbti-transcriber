import React from 'react';
import { render } from 'react-dom';

import { TranscriptEditor } from './lib';

import kaldiTedTalkTranscript from './sample-data/KateDarling_2018S-bbc-kaldi.json';
import style from './index.module.css';
import SttTypeSelect from './select-stt-json-type';
import ExportFormatSelect from './select-export-format';

const tedTalkVideoUrl = 'https://download.ted.com/talks/KateDarling_2018S-950k.mp4';

class App extends React.Component {
  constructor(props) {
    super(props);
    this.state = {
      transcriptData: null,
      mediaUrl: null,
      isTextEditable: true,
      sttType: 'bbckaldi',
      analyticsEvents: [],
<<<<<<< HEAD
      title: 'Ted Talk Kate Kate Darling'
=======
      fileName: 'Kate Darling Ted Talk'
>>>>>>> 61affa7a
    };
  }

  loadDemo() {
    this.setState({
      transcriptData: kaldiTedTalkTranscript,
      mediaUrl: tedTalkVideoUrl,
      sttType: 'bbckaldi',
    });
  }

  // https://stackoverflow.com/questions/8885701/play-local-hard-drive-video-file-with-html5-video-tag
  handleChangeLoadMedia(files) {
    console.log(files);
    const file = files[0];
    const type = file.type;
    // check if is playable
    const videoNode = document.createElement('video');
    const canPlay = videoNode.canPlayType(type);
    if (canPlay) {
      const fileURL = URL.createObjectURL(file);
      // videoNode.src = fileURL
      this.setState({
        // transcriptData: kaldiTedTalkTranscript,
        mediaUrl: fileURL,
        fileName: file.name
      });
    }
    else {
      alert('select a valid audio or video file');
    }
  }

  handleChangeLoadMediaUrl() {
    const fileURL = prompt("Paste the URL you'd like to use here");

    this.setState({
      // transcriptData: kaldiTedTalkTranscript,
      mediaUrl: fileURL,
    });
  }

  handleChangeLoadTranscriptJson(files) {
    const file = files[0];

    if (file.type ==='application/json') {
      const fr = new FileReader();

      fr.onload = (evt) => {
        this.setState({
          transcriptData: JSON.parse(evt.target.result)
        });
      };

      fr.readAsText(file);

    }
    else {
      alert('select a valid json file');
    }
  }

  handleIsTextEditable = () => {
    this.setState((prevState) => ({ isTextEditable: (prevState.isTextEditable) !== true }));
  }

  // https://stackoverflow.com/questions/21733847/react-jsx-selecting-selected-on-selected-select-option
  handleSttTypeChange = (event) => {
    console.log(event.target.name, event.target.value);
    this.setState({ [event.target.name]: event.target.value });
  }

  handleExportFormatChange = (event) => {
    console.log(event.target.name, event.target.value);
    this.setState({ [event.target.name]: event.target.value });
  }

  exportTranscript = () => {
    // eslint-disable-next-line react/no-string-refs
    const { data, ext } = this.refs.transcriptEditor.getEditorContent(this.state.exportFormat);
    this.download(data, `${ this.state.mediaUrl }.${ ext }`);
  }

  // https://stackoverflow.com/questions/2897619/using-html5-javascript-to-generate-and-save-a-file
   download = (content, filename, contentType) => {
     const type = contentType || 'application/octet-stream';
     const a = document.createElement('a');
     const blob = new Blob([ content ], { type: type });

     a.href = window.URL.createObjectURL(blob);
     a.download = filename;
     a.click();
   }

   clearLocalStorage = () => {
     localStorage.clear();
     console.info('cleared local storage');
   }

   handleAnalyticsEvents = (event) => {
     this.setState({ analyticsEvents: [ ...this.state.analyticsEvents, event ] });
   }

<<<<<<< HEAD
   handleChangeTranscripTitle = (newTitle) => {
     this.setState({
       title: newTitle
     });
=======
   handleChangeTranscriptName = (value) => {
     this.setState({ fileName: value });
>>>>>>> 61affa7a
   }

   render() {
     return (
       <div className={ style.container }>
         <span className={ style.title }>
            Demo page for <mark>React Transcript Editor</mark> - Component |{' '}
           <a
             href="https://github.com/bbc/react-transcript-editor"
             rel="noopener noreferrer"
             target="_blank"
           >
            Github Repo
           </a>
         </span>
         <br />
         <button onClick={ () => this.loadDemo() }>load demo</button>
         <hr />
         <label>Load Local Media</label>
         <input
           type="file"
           onChange={ e => this.handleChangeLoadMedia(e.target.files) }
         />
         or
         <button onClick={ () => this.handleChangeLoadMediaUrl() }>
          Load Media From Url
         </button>
         <br/>
         <label>open Transcript Json</label>
         <SttTypeSelect
           name={ 'sttType' }
           value={ this.state.sttType }
           handleChange={ this.handleSttTypeChange }
         />
         <input
           type="file"
           onChange={ e => this.handleChangeLoadTranscriptJson(e.target.files) }
         />

         <br />
         <label>Export transcript</label>
         <button onClick={ () => this.exportTranscript() }>Export file</button>

         <ExportFormatSelect
           name={ 'exportFormat' }
           value={ this.state.exportFormat }
           handleChange={ this.handleExportFormatChange }
         />
         <br />
         <label>Text Is Editable</label>
         <label className={ style.switch }>
           <input type="checkbox"
             defaultChecked="true"
             onChange={ this.handleIsTextEditable }
           />
           <span className={ style.slider }></span>
         </label>
         <br/>
         <label>Optional Transcript Name</label>
         <input
           type="text"
           value={ this.state.title }
           onChange={ e => this.handleChangeTranscripTitle(e.target.value) }
         />
         <br />
         <label>Transcript Name</label>
         <input
           type="text"
           onChange={ e => this.handleChangeTranscriptName(e.target.value) }
           value={ this.state.fileName }
         />
         <br />
         <button onClick={ () => this.clearLocalStorage() }>Clear Local Storage</button>
         <hr/>

         <TranscriptEditor
           transcriptData={ this.state.transcriptData }
           fileName={ this.state.fileName }
           mediaUrl={ this.state.mediaUrl }
           isEditable={ this.state.isTextEditable }
           sttJsonType={ this.state.sttType }
           handleAnalyticsEvents={ this.handleAnalyticsEvents }
           title={ this.state.title }
           ref={ 'transcriptEditor' }
         />
         <hr/>
         <label>Components Analytics</label>
         <textarea
           style={ { height: '200px', width: '100%' } }
           value={ JSON.stringify(this.state.analyticsEvents, null, 2) }
           disabled>
         </textarea>
       </div>
     );
   }
}

render(<App />, document.getElementById('root'));<|MERGE_RESOLUTION|>--- conflicted
+++ resolved
@@ -19,11 +19,8 @@
       isTextEditable: true,
       sttType: 'bbckaldi',
       analyticsEvents: [],
-<<<<<<< HEAD
-      title: 'Ted Talk Kate Kate Darling'
-=======
+      title: 'Ted Talk Kate Kate Darling',
       fileName: 'Kate Darling Ted Talk'
->>>>>>> 61affa7a
     };
   }
 
@@ -127,18 +124,18 @@
      this.setState({ analyticsEvents: [ ...this.state.analyticsEvents, event ] });
    }
 
-<<<<<<< HEAD
-   handleChangeTranscripTitle = (newTitle) => {
+   handleChangeTranscriptTitle = (newTitle) => {
      this.setState({
        title: newTitle
      });
-=======
+   }
+
    handleChangeTranscriptName = (value) => {
      this.setState({ fileName: value });
->>>>>>> 61affa7a
    }
 
    render() {
+
      return (
        <div className={ style.container }>
          <span className={ style.title }>
@@ -198,7 +195,7 @@
          <input
            type="text"
            value={ this.state.title }
-           onChange={ e => this.handleChangeTranscripTitle(e.target.value) }
+           onChange={ e => this.handleChangeTranscriptTitle(e.target.value) }
          />
          <br />
          <label>Transcript Name</label>
