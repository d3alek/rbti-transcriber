--- conflicted
+++ resolved
@@ -52,15 +52,9 @@
         <button
           className={ style.playerButton }
           onMouseDown={ this.setIntervalHelperBackward }
-<<<<<<< HEAD
           onMouseUp={ this.clearIntervalHelper }
           onClick={ () => {this.props.skipBackward(); } }>
-          {'◀◀'}
-=======
-          onMouseUp={ this.clearIntervalHelper }>
           <FontAwesomeIcon icon={ faBackward } />
-
->>>>>>> 61affa7a
         </button>
 
         <button
@@ -72,14 +66,9 @@
         <button
           className={ style.playerButton }
           onMouseDown={ this.setIntervalHelperForward }
-<<<<<<< HEAD
           onMouseUp={ this.clearIntervalHelper }
           onClick={ () => {this.props.skipForward(); } }>
-          {'▶▶'}
-=======
-          onMouseUp={ this.clearIntervalHelper }>
           <FontAwesomeIcon icon={ faForward } />
->>>>>>> 61affa7a
         </button>
 
         <span className={ style.playBackRate }>
@@ -117,12 +106,12 @@
 
         <div style={ {
           color: 'white',
-          'text-overflow': 'ellipsis',
-          'white-space': 'nowrap',
-          'overflow': 'hidden',
-          'width': '40vw',
-          'display': 'inline-block',
-          'margin-left': '1em'
+          textOverflow: 'ellipsis',
+          whiteSpace: 'nowrap',
+          overflow: 'hidden',
+          width: '40vw',
+          display: 'inline-block',
+          marginLeft: '1em'
         } }>
           {this.props.title}
         </div>
