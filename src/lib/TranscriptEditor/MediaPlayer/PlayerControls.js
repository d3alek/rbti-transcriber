--- conflicted
+++ resolved
@@ -44,8 +44,6 @@
   render() {
     return (
       <div className={ style.playerControls }>
-<<<<<<< HEAD
-=======
         <button
           title="Rollback"
           className={ style.playerButton }
@@ -85,7 +83,6 @@
             name={ 'playbackRate' }
             handleChange={ this.props.setPlayBackRate } />
         </span>
->>>>>>> 910916d6
 
         <div className={ style.timeBox }>
           <span title="Current time" className={ style.currentTime }
@@ -95,7 +92,6 @@
           <span title="Clip duration" className={ style.duration }>{this.props.duration}</span>
         </div>
 
-<<<<<<< HEAD
         <div className={ style.btnsGroup }>
           <button
             className={ style.playerButton }
@@ -135,20 +131,6 @@
               handleChange={ this.props.setPlayBackRate } />
           </span>
 
-          <button
-            className={ style.playerButton }
-            onClick={ this.props.handleSaveTranscript }>
-            <FontAwesomeIcon icon={ faSave } />
-          </button>
-
-          <button
-            className={ style.playerButton }
-            onClick={ this.props.pictureInPicture }
-          >
-            <FontAwesomeIcon icon={ faTv } />
-          </button>
-        </div>
-=======
         <button
           title="Save"
           className={ style.playerButton }
@@ -163,7 +145,6 @@
         >
           <FontAwesomeIcon icon={ faTv } />
         </button>
->>>>>>> 910916d6
 
         <VolumeControl
           handleMuteVolume={ this.props.handleMuteVolume }
