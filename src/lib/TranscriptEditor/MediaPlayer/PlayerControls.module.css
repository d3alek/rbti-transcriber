--- conflicted
+++ resolved
@@ -1,14 +1,11 @@
 @value color-darkest-grey, color-light-grey, color-labs-red from '../colours.module.css';
 
 .playerControls {
-<<<<<<< HEAD
   /* margin: 1em; */
   margin-top: 0.5em;
   margin-left: 0.5em;
-=======
   margin: 1em;
   display: flex;
->>>>>>> 61affa7a
 }
 
 .playerControls > * {
