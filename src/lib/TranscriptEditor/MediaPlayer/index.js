--- conflicted
+++ resolved
@@ -313,7 +313,8 @@
   }
 
   handlePictureInPicture = () => {
-    if (this.videoRef.current !== null) {
+    // console.log('this.props.videoRef', this.props.videoRef, this.props.videoRef.current );
+    if (this.props.videoRef.current !== undefined) {
       if (document.pictureInPictureElement !== undefined) {
       // from https://developers.google.com/web/updates/2017/09/picture-in-picture
         if (!document.pictureInPictureElement) {
@@ -324,7 +325,7 @@
             name: 'turning-picture-in-picture-on'
           });
 
-          this.videoRef.current.requestPictureInPicture()
+          this.props.videoRef.current.requestPictureInPicture()
             .catch(error => {
               // Video failed to enter Picture-in-Picture mode.
               console.error('Video failed to enter Picture-in-Picture mode', error);
@@ -372,12 +373,9 @@
 
     const playerControlsSection = (
       <div className={ styles.controlsSection }>
-<<<<<<< HEAD
-=======
-        <div className={ styles.titleBox }>
+        {/* <div className={ styles.titleBox }>
           <h1 className={ styles.title }>{ this.props.fileName? this.props.fileName : this.props.mediaUrl }</h1>
-        </div>
->>>>>>> 61affa7a
+        </div> */}
         <PlayerControls
           title={ this.props.title? this.props.title: '' }
           playMedia={ this.togglePlayMedia.bind(this) }
@@ -403,22 +401,17 @@
     );
 
     const progressBar = <ProgressBar
-<<<<<<< HEAD
-      max={ this.props.videoRef.current !== null ? parseInt(this.props.videoRef.current.duration) : 100 }
+      max={ this.props.videoRef.current !== null ? parseInt(this.props.videoRef.current.duration).toString() : '100' }
       value={ this.props.videoRef.current !== null ? parseInt(this.props.videoRef.current.currentTime) : 0 }
-=======
-      max={ this.videoRef.current !== null ? parseInt(this.videoRef.current.duration).toString() : '100' }
-      value={ this.videoRef.current !== null ? parseInt(this.videoRef.current.currentTime) : 0 }
->>>>>>> 61affa7a
       buttonClick={ this.handleProgressBarClick.bind(this) }
     />;
 
     return (
       <section className={ styles.topSection }>
         <div className={ styles.playerSection }>
-          { this.props.mediaUrl !== null ? playerControlsSection : null }
+          { this.props.mediaUrl === null ? null: playerControlsSection }
         </div>
-        { this.props.mediaUrl !== null ? progressBar : null }
+        { this.props.mediaUrl === null ? null: progressBar }
       </section>
     );
   }
