@value color-labs-red, color-light-grey, color-mid-grey, color-dark-grey from '../colours.module.css';

.WrapperBlock {
  width: 100%;
  margin-bottom: 2em;
  overflow: auto;
  line-height: 1em;
}

.markers {
  width: 25%;
  font-size: 0.8em;
  float: left;
}

.text {
  width: 75%;
  font-size: 1em;
  float: right;
  clear: right;
  color: color-light-grey;
  line-height: 1.2em;
}

.speaker {
  display: inline-block;
  font-weight: bold;
  text-transform: uppercase;
  text-align: right;
  text-overflow: ellipsis;
  overflow: hidden;
  white-space: nowrap;
  padding-right: 2em;
  width: 55%;
  color: color-mid-grey;
  vertical-align: middle;
}

.time {
  display: inline-block;
  font-weight: lighter;
<<<<<<< HEAD
  width: 30%;
=======
  margin-bottom: 8px;
  cursor: pointer;
>>>>>>> a9d17c51
}

.EditLabel {
  cursor: pointer;
}<|MERGE_RESOLUTION|>--- conflicted
+++ resolved
@@ -18,7 +18,6 @@
   font-size: 1em;
   float: right;
   clear: right;
-  color: color-light-grey;
   line-height: 1.2em;
 }
 
@@ -39,12 +38,7 @@
 .time {
   display: inline-block;
   font-weight: lighter;
-<<<<<<< HEAD
   width: 30%;
-=======
-  margin-bottom: 8px;
-  cursor: pointer;
->>>>>>> a9d17c51
 }
 
 .EditLabel {
