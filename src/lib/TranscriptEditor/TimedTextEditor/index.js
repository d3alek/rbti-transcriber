import React from 'react';
import PropTypes from 'prop-types';

import {
  Editor,
  EditorState,
  CompositeDecorator,
  convertFromRaw,
  convertToRaw,
  getDefaultKeyBinding,
  Modifier,
  KeyBindingUtil
} from 'draft-js';

import Word from './Word';
import WrapperBlock from './WrapperBlock';

import sttJsonAdapter from '../../Util/adapters/index.js';
import exportAdapter from '../../Util/export-adapters/index.js';
import style from './index.module.css';

const { hasCommandModifier } = KeyBindingUtil;

class TimedTextEditor extends React.Component {
  constructor(props) {
    super(props);

    this.state = {
      editorState: EditorState.createEmpty(),
      transcriptData: this.props.transcriptData,
      isEditable: this.props.isEditable,
      sttJsonType: this.props.sttJsonType,
      timecodeOffset: this.props.timecodeOffset,
      showSpeakers: this.props.showSpeakers,
      showTimecodes: this.props.showTimecodes,
      // inputCount: 0,
      currentWord: {}
    };
  }

  componentDidMount() {
    this.loadData();
  }

  static getDerivedStateFromProps(nextProps) {
    if (nextProps.transcriptData !== null) {

      return {
        transcriptData: nextProps.transcriptData,
        isEditable: nextProps.isEditable,
        timecodeOffset: nextProps.timecodeOffset,
        showSpeakers: nextProps.showSpeakers,
        showTimecodes: nextProps.showTimecodes
      };
    }

    return null;
  }

  componentDidUpdate(prevProps, prevState) {
    if (
      (prevState.transcriptData !== this.state.transcriptData)
      && ( this.props.mediaUrl!== null && !this.isPresentInLocalStorage(this.props.mediaUrl) )
    ) {
      this.loadData();
    }
    if (prevState.timecodeOffset !== this.state.timecodeOffset
      || prevState.showSpeakers !== this.state.showSpeakers
      || prevState.showTimecodes !== this.state.showTimecodes) {
      // forcing a re-render is an expensive operation and
      // there might be a way of optimising this at a later refactor (?)
      // the issue is that WrapperBlock is not update on TimedTextEditor
      // state change otherwise.
      // for now compromising on this, as setting timecode offset, and
      // display preferences for speakers and timecodes are not expected to
      // be very frequent operations but rather one time setup in most cases.
      this.forceRenderDecorator();
    }
  }

  onChange = (editorState) => {
    // https://draftjs.org/docs/api-reference-editor-state#lastchangetype
    // https://draftjs.org/docs/api-reference-editor-change-type
    // doing editorStateChangeType === 'insert-characters'  is triggered even
    // outside of draftJS eg when clicking play button so using this instead
    // see issue https://github.com/facebook/draft-js/issues/1060
    if (this.state.editorState.getCurrentContent() !== editorState.getCurrentContent()) {
      if (this.props.isPauseWhileTypingOn) {
        if (this.props.isPlaying()) {
          this.props.playMedia(false);
          // Pause video for X seconds
          const pauseWhileTypingIntervalInMilliseconds = 3000;
          // resets timeout
          clearTimeout(this.plauseWhileTypingTimeOut);
          this.plauseWhileTypingTimeOut = setTimeout(function() {
            // after timeout starts playing again
            this.props.playMedia(true);
          }.bind(this), pauseWhileTypingIntervalInMilliseconds);
        }
      }
    }

    if (this.state.isEditable) {
      this.setState(() => ({
        editorState
      }), () => {
        // saving when user has stopped typing for more then five seconds
        if (this.saveTimer!== undefined) {
          clearTimeout(this.saveTimer);
        }
        this.saveTimer = setTimeout(() => {
          this.localSave(this.props.mediaUrl);
        }, 5000);
      });
    }
  }

  loadData() {
    if (this.props.transcriptData !== null) {
      const blocks = sttJsonAdapter(this.props.transcriptData, this.props.sttJsonType);
      this.setEditorContentState(blocks);
    }
  }

  getEditorContent(exportFormat) {
    const format = exportFormat || 'draftjs';

    return exportAdapter(convertToRaw(this.state.editorState.getCurrentContent()), format);
  }

  // click on words - for navigation
  // eslint-disable-next-line class-methods-use-this
  handleDoubleClick = (event) => {
    // nativeEvent --> React giving you the DOM event
    let element = event.nativeEvent.target;
    // find the parent in Word that contains span with time-code start attribute
    while (!element.hasAttribute('data-start') && element.parentElement) {
      element = element.parentElement;
    }

    if (element.hasAttribute('data-start')) {
      const t = parseFloat(element.getAttribute('data-start'));
      this.props.onWordClick(t);
    }
  }

  localSave = () => {
    console.log('localSave');
    clearTimeout(this.saveTimer);
    let mediaUrlName = this.props.mediaUrl;
    // if using local media instead of using random blob name
    // that makes it impossible to retrieve from on page refresh
    // use file name
    if (this.props.mediaUrl.includes('blob')) {
      mediaUrlName = this.props.fileName;
    }

    const data = convertToRaw(this.state.editorState.getCurrentContent());
    localStorage.setItem(`draftJs-${ mediaUrlName }`, JSON.stringify(data));
    const newLastLocalSavedDate = new Date().toString();
    localStorage.setItem(`timestamp-${ mediaUrlName }`, newLastLocalSavedDate);

    // return newLastLocalSavedDate;
  }

  // eslint-disable-next-line class-methods-use-this
  isPresentInLocalStorage(mediaUrl) {
    if (mediaUrl !== null) {
      let mediaUrlName = mediaUrl;

      if (mediaUrl.includes('blob')) {
        mediaUrlName = this.props.fileName;
      }

      const data = localStorage.getItem(`draftJs-${ mediaUrlName }`);
      if (data !== null) {
        return true;
      }

      return false;
    }

    return false;
  }

  loadLocalSavedData(mediaUrl) {
    let mediaUrlName = mediaUrl;
    if (mediaUrl.includes('blob')) {
      mediaUrlName = this.props.fileName;
    }
    const data = JSON.parse(localStorage.getItem(`draftJs-${ mediaUrlName }`));
    if (data !== null) {
      const lastLocalSavedDate = localStorage.getItem(`timestamp-${ mediaUrlName }`);
      this.setEditorContentState(data);

      return lastLocalSavedDate;
    }

    return '';
  }

  // originally from
  // https://github.com/draft-js-plugins/draft-js-plugins/blob/master/draft-js-counter-plugin/src/WordCounter/index.js#L12
  getWordCount = (editorState) => {
    const plainText = editorState.getCurrentContent().getPlainText('');
    const regex = /(?:\r\n|\r|\n)/g; // new line, carriage return, line feed
    const cleanString = plainText.replace(regex, ' ').trim(); // replace above characters w/ space
    const wordArray = cleanString.match(/\S+/g); // matches words according to whitespace

    return wordArray ? wordArray.length : 0;
  }

  /**
  * @param {object} data.entityMap - draftJs entity maps - used by convertFromRaw
  * @param {object} data.blocks - draftJs blocks - used by convertFromRaw
  * set DraftJS Editor content state from blocks
  * contains blocks and entityMap
  */
  setEditorContentState = (data) => {
    const contentState = convertFromRaw(data);
    // eslint-disable-next-line no-use-before-define
    const editorState = EditorState.createWithContent(contentState, decorator);

    if (this.props.handleAnalyticsEvents !== undefined) {
      this.props.handleAnalyticsEvents({
        category: 'TimedTextEditor',
        action: 'setEditorContentState',
        name: 'getWordCount',
        value: this.getWordCount(editorState)
      });
    }

    this.setState({ editorState });
  }

  // Helper function to re-render this component
  // used to re-render WrapperBlock on timecode offset change
  // or when show / hide preferences for speaker labels and timecodes change
  forceRenderDecorator = () => {
    // const { editorState, updateEditorState } = this.props;
    const contentState = this.state.editorState.getCurrentContent();
    const decorator = this.state.editorState.getDecorator();

    const newState = EditorState.createWithContent(
      contentState,
      decorator
    );

    // this.setEditorNewContentState(newState);
    const newEditorState = EditorState.push(newState, contentState);
    this.setState({ editorState: newEditorState });
  }

  /**
  * Update Editor content state
  */
  setEditorNewContentState = (newContentState) => {
    const newEditorState = EditorState.push(this.state.editorState, newContentState);
    this.setState({ editorState: newEditorState });
  }

  /**
   * Listen for draftJs custom key bindings
   */
  customKeyBindingFn = (e) => {
    const enterKey = 13;
    const spaceKey =32;
    const kKey = 75;
    const lKey = 76;
    const jKey = 74;
    const equalKey = 187;//used for +
    const minusKey = 189; // -
    const rKey = 82;
    const tKey = 84;

    if (e.keyCode === enterKey ) {
      return 'split-paragraph';
    }
    // if alt key is pressed in combination with these other keys
    if (e.altKey && ((e.keyCode === spaceKey)
    || (e.keyCode === spaceKey)
    || (e.keyCode === kKey)
    || (e.keyCode === lKey)
    || (e.keyCode === jKey)
    || (e.keyCode === equalKey)
    || (e.keyCode === minusKey)
    || (e.keyCode === rKey)
    || (e.keyCode === tKey))
    ) {
      e.preventDefault();

      return 'keyboard-shortcuts';
    }

    return getDefaultKeyBinding(e);
  }

  /**
   * Handle draftJs custom key commands
   */
  handleKeyCommand = (command) => {
    if (command === 'split-paragraph') {
      this.splitParagraph();
    }

    if (command === 'keyboard-shortcuts') {
      return 'handled';
    }

    return 'not-handled';
  }

  /**
   * Helper function to handle splitting paragraphs with return key
   * on enter key, perform split paragraph at selection point.
   * Add timecode of next word after split to paragraph
   * as well as speaker name to new paragraph
   */
  splitParagraph = () => {
    // https://github.com/facebook/draft-js/issues/723#issuecomment-367918580
    // https://draftjs.org/docs/api-reference-selection-state#start-end-vs-anchor-focus
    const currentSelection = this.state.editorState.getSelection();
    // only perform if selection is not selecting a range of words
    // in that case, we'd expect delete + enter to achieve same result.
    if (currentSelection.isCollapsed()) {
      const currentContent = this.state.editorState.getCurrentContent();
      // https://draftjs.org/docs/api-reference-modifier#splitblock
      const newContentState = Modifier.splitBlock(currentContent, currentSelection);
      // https://draftjs.org/docs/api-reference-editor-state#push
      const splitState = EditorState.push(this.state.editorState, newContentState, 'split-block');
      const targetSelection = splitState.getSelection();

      const originalBlock = currentContent.blockMap.get(newContentState.selectionBefore.getStartKey());
      const originalBlockData = originalBlock.getData();
      const blockSpeaker = originalBlockData.get('speaker');

      let wordStartTime = 'NA';
      // eslint-disable-next-line prefer-const
      let isEndOfParagraph = false;
      // identify the entity (word) at the selection/cursor point on split.
      // eslint-disable-next-line prefer-const
      let entityKey = originalBlock.getEntityAt(currentSelection.getStartOffset());
      // if there is no word entity associated with a char then there is no entity key
      // at that selection point
      if (entityKey === null) {
        const closestEntityToSelection = this.findClosestEntityKeyToSelectionPoint(currentSelection, originalBlock);
        entityKey = closestEntityToSelection.entityKey;
        isEndOfParagraph = closestEntityToSelection.isEndOfParagraph;
        // handle edge case when it doesn't find a closest entity (word)
        // eg pres enter on an empty line
        if (entityKey === null) {
          return 'not-handled';
        }
      }
      // if there is an entityKey at or close to the selection point
      // can get the word startTime. for the new paragraph.
      const entityInstance = currentContent.getEntity(entityKey);
      const entityData = entityInstance.getData();
      if (isEndOfParagraph) {
        // if it's end of paragraph use end time of word for new paragraph
        wordStartTime = entityData.end;
      }
      else {
        wordStartTime = entityData.start;
      }
      // split paragraph
      // https://draftjs.org/docs/api-reference-modifier#mergeblockdata
      const afterMergeContentState = Modifier.mergeBlockData(
        splitState.getCurrentContent(),
        targetSelection,
        {
          'start': wordStartTime,
          'speaker': blockSpeaker
        }
      );
      this.setEditorNewContentState(afterMergeContentState);

      return 'handled';
    }

    return 'not-handled';
  }

  /**
   * Helper function for splitParagraph
   * to find the closest entity (word) to a selection point
   * that does not fall on an entity to begin with
   * Looks before if it's last char in a paragraph block.
   * After for everything else.
   */
  findClosestEntityKeyToSelectionPoint = (currentSelection, originalBlock) => {
    // set defaults
    let entityKey = null;
    let isEndOfParagraph = false;

    // selection offset from beginning of the paragraph block
    const startSelectionOffsetKey = currentSelection.getStartOffset();
    // length of the plain text for the ContentBlock
    const lengthPlainTextForTheBlock = originalBlock.getLength();
    // number of char from selection point to end of paragraph
    const remainingCharNumber = lengthPlainTextForTheBlock - startSelectionOffsetKey;
    // if it's the last char in the paragraph - get previous entity
    if (remainingCharNumber === 0 ) {
      isEndOfParagraph = true;
      for (let j = lengthPlainTextForTheBlock; j >0 ; j--) {
        entityKey = originalBlock.getEntityAt(j);
        if (entityKey!== null) {
          // if it finds it then return
          return { entityKey, isEndOfParagraph };
        }
      }
    }
    // if it's first char or another within the block - get next entity
    else {
      console.log('Main part of paragraph');
      let initialSelectionOffset = currentSelection.getStartOffset();
      for (let i = 0; i < remainingCharNumber ; i++) {
        initialSelectionOffset +=i;
        entityKey = originalBlock.getEntityAt(initialSelectionOffset);
        // if it finds it then return
        if (entityKey !== null) {
          return { entityKey, isEndOfParagraph };
        }
      }
    }

    // cover edge cases where it doesn't find it
    return { entityKey, isEndOfParagraph };
  }

  renderBlockWithTimecodes = () => {
    return {
      component: WrapperBlock,
      editable: true,
      props: {
        showSpeakers: this.state.showSpeakers,
        showTimecodes: this.state.showTimecodes,
        timecodeOffset: this.state.timecodeOffset,
        editorState: this.state.editorState,
        setEditorNewContentState: this.setEditorNewContentState,
        onWordClick: this.props.onWordClick,
        handleAnalyticsEvents: this.props.handleAnalyticsEvents
      }
    };
  }

  getCurrentWord = () => {
    const currentWord = {
      start: 'NA',
      end: 'NA'
    };

    if (this.state.transcriptData) {
      const contentState = this.state.editorState.getCurrentContent();
      // TODO: using convertToRaw here might be slowing down performance(?)
      const contentStateConvertEdToRaw = convertToRaw(contentState);
      const entityMap = contentStateConvertEdToRaw.entityMap;

      for (var entityKey in entityMap) {
        const entity = entityMap[entityKey];
        const word = entity.data;

        if (word.start <= this.props.currentTime && word.end >= this.props.currentTime) {
          currentWord.start = word.start;
          currentWord.end = word.end;
        }
      }
    }

    if (currentWord.start !== 'NA') {
      if (this.props.isScrollIntoViewOn) {
        const currentWordElement = document.querySelector(`span.Word[data-start="${ currentWord.start }"]`);
        currentWordElement.scrollIntoView({ block: 'nearest', inline: 'center' });
      }
    }

    return currentWord;
  }

  render() {

    const tooltip = <Tooltip
      className={ style.help }
      content={ helpMessage }
      fadeDuration={ 250 }
      fadeEasing={ 'ease-in' }
      placement={ 'bottom' }
      radius={ 5 }>
      <FontAwesomeIcon className={ style.icon } icon={ faQuestionCircle } />
      How does this work?
    </Tooltip>;

    const currentWord = this.getCurrentWord();
    const highlightColour = '#69e3c2';
    const unplayedColor = '#767676';
    const correctionBorder = '1px dotted blue';

    // Time to the nearest half second
    const time = Math.round(this.props.currentTime * 4.0) / 4.0;

    const editor = (
      <section
        className={ style.editor }
        onDoubleClick={ event => this.handleDoubleClick(event) }>

        <style scoped>
          {`span.Word[data-start="${ currentWord.start }"] { background-color: ${ highlightColour }; text-shadow: 0 0 0.01px black }`}
          {`span.Word[data-start="${ currentWord.start }"]+span { background-color: ${ highlightColour } }`}
          {`span.Word[data-prev-times~="${ Math.floor(time) }"] { color: ${ unplayedColor } }`}
          {`span.Word[data-prev-times~="${ time }"] { color: ${ unplayedColor } }`}
          {`span.Word[data-confidence="low"] { border-bottom: ${ correctionBorder } }`}
        </style>

        <Editor
          editorState={ this.state.editorState }
          onChange={ this.onChange }
          stripPastedStyles
          blockRendererFn={ this.renderBlockWithTimecodes }
          handleKeyCommand={ command => this.handleKeyCommand(command) }
          keyBindingFn={ e => this.customKeyBindingFn(e) }
        />
      </section>
    );

    return (
      <section>
<<<<<<< HEAD
        { tooltip }
=======
>>>>>>> 2fac517f
        { this.props.transcriptData !== null ? editor : null }
      </section>
    );
  }
}

// DraftJs decorator to recognize which entity is which
// and know what to apply to what component
const getEntityStrategy = mutability => (contentBlock, callback, contentState) => {
  contentBlock.findEntityRanges((character) => {
    const entityKey = character.getEntity();
    if (entityKey === null) {
      return false;
    }

    return contentState.getEntity(entityKey).getMutability() === mutability;
  }, callback);
};

// decorator definition - Draftjs
// defines what to use to render the entity
const decorator = new CompositeDecorator([
  {
    strategy: getEntityStrategy('MUTABLE'),
    component: Word,
  },
]);

TimedTextEditor.propTypes = {
  transcriptData: PropTypes.object,
  mediaUrl: PropTypes.string,
  isEditable: PropTypes.bool,
  onWordClick: PropTypes.func,
  sttJsonType: PropTypes.string,
  isPlaying: PropTypes.func,
  playMedia: PropTypes.func,
  currentTime: PropTypes.number,
  isScrollIntoViewOn: PropTypes.bool,
  isPauseWhileTypingOn: PropTypes.bool,
  timecodeOffset: PropTypes.number,
  handleAnalyticsEvents: PropTypes.func
};

export default TimedTextEditor;<|MERGE_RESOLUTION|>--- conflicted
+++ resolved
@@ -479,16 +479,16 @@
 
   render() {
 
-    const tooltip = <Tooltip
-      className={ style.help }
-      content={ helpMessage }
-      fadeDuration={ 250 }
-      fadeEasing={ 'ease-in' }
-      placement={ 'bottom' }
-      radius={ 5 }>
-      <FontAwesomeIcon className={ style.icon } icon={ faQuestionCircle } />
-      How does this work?
-    </Tooltip>;
+    // const tooltip = <Tooltip
+    //   className={ style.help }
+    //   content={ helpMessage }
+    //   fadeDuration={ 250 }
+    //   fadeEasing={ 'ease-in' }
+    //   placement={ 'bottom' }
+    //   radius={ 5 }>
+    //   <FontAwesomeIcon className={ style.icon } icon={ faQuestionCircle } />
+    //   How does this work?
+    // </Tooltip>;
 
     const currentWord = this.getCurrentWord();
     const highlightColour = '#69e3c2';
@@ -524,10 +524,6 @@
 
     return (
       <section>
-<<<<<<< HEAD
-        { tooltip }
-=======
->>>>>>> 2fac517f
         { this.props.transcriptData !== null ? editor : null }
       </section>
     );
