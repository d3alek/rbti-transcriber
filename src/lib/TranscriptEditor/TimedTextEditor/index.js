import React from 'react';
import PropTypes from 'prop-types';

import {
  Editor,
  EditorState,
  CompositeDecorator,
  convertFromRaw,
  convertToRaw,
  KeyBindingUtil,
  getDefaultKeyBinding,
  Modifier
} from 'draft-js';

import Word from './Word';
import WrapperBlock from './WrapperBlock';

import sttJsonAdapter from './adapters/index.js';
<<<<<<< HEAD

import style from './index.module.css';
=======
import exportAdapter from './export-adapters/index.js';
import styles from './index.module.css';
>>>>>>> a9d17c51

const { hasCommandModifier } = KeyBindingUtil;

class TimedTextEditor extends React.Component {
  constructor(props) {
    super(props);
    this.state = {
      editorState: EditorState.createEmpty(),
      transcriptData: this.props.transcriptData,
      isEditable: this.props.isEditable,
      sttJsonType: this.props.sttJsonType,
      inputCount: 0,
      currentWord: {}
    };
  }

  componentDidMount() {
    this.loadData();
  }

  static getDerivedStateFromProps(nextProps, prevState) {
    if (nextProps.transcriptData !== null) {
      return {
        transcriptData: nextProps.transcriptData,
        isEditable: nextProps.isEditable,
      };
    }

    return null;
  }

  componentDidUpdate(prevProps, prevState) {
    if (prevState.transcriptData !== this.state.transcriptData) {
      this.loadData();
    }
  }

  onChange = (editorState) => {
    // https://draftjs.org/docs/api-reference-editor-state#lastchangetype
    // https://draftjs.org/docs/api-reference-editor-change-type
    // doing editorStateChangeType === 'insert-characters'  is triggered even
    // outside of draftJS eg when clicking play button so using this instead
    // see issue https://github.com/facebook/draft-js/issues/1060
    if (this.state.editorState.getCurrentContent() !== editorState.getCurrentContent()){
      if (this.props.isPlaying()){
        this.props.playMedia(false);
        // Pause video for X seconds
        const pauseWhileTypingIntervalInMilliseconds = 3000;
        // resets timeout
        clearTimeout(this.plauseWhileTypingTimeOut);
        this.plauseWhileTypingTimeOut = setTimeout(function(){
          // after timeout starts playing again
          this.props.playMedia(true);
        }.bind(this), pauseWhileTypingIntervalInMilliseconds);
      }
    }

    if (this.state.isEditable) {
      this.setState((prevState, props) => ({
        editorState,
        inputCount: prevState.inputCount + 1,
      }), () => {
        // Saving every 5 keystrokes
        if (this.state.inputCount > 5) {
          this.setState({
            inputCount: 0,
          });

          this.localSave(this.props.mediaUrl);
        }
      });
    }
  }

  loadData() {
    if (this.props.transcriptData !== null) {
      const blocks = sttJsonAdapter(this.props.transcriptData, this.props.sttJsonType);
      this.setEditorContentState(blocks);
    }
  }

  exportData(exportFormat) {
    const format = exportFormat || 'draftjs';
    return exportAdapter(convertToRaw(this.state.editorState.getCurrentContent()), format);
  }

  // click on words - for navigation
  // eslint-disable-next-line class-methods-use-this
  handleDoubleClick = (event) => {
    // nativeEvent --> React giving you the DOM event
    let element = event.nativeEvent.target;
    // find the parent in Word that contains span with time-code start attribute
    while (!element.hasAttribute('data-start') && element.parentElement) {
      element = element.parentElement;
    }

    if (element.hasAttribute('data-start')) {
      const t = parseFloat(element.getAttribute('data-start'));
      this.props.onWordClick(t);
    }
  }

  localSave = () => {
    const mediaUrl = this.props.mediaUrl;
    const data = convertToRaw(this.state.editorState.getCurrentContent());
    localStorage.setItem(`draftJs-${ mediaUrl }`, JSON.stringify(data));
    const newLastLocalSavedDate = new Date().toString();
    localStorage.setItem(`timestamp-${ mediaUrl }`, newLastLocalSavedDate);

    return newLastLocalSavedDate;
  }

  // eslint-disable-next-line class-methods-use-this
  isPresentInLocalStorage(mediaUrl) {
    const data = localStorage.getItem(`draftJs-${ mediaUrl }`);
    if (data !== null) {
      return true;
    }

    return false;
  }

  loadLocalSavedData(mediaUrl) {
    const data = JSON.parse(localStorage.getItem(`draftJs-${ mediaUrl }`));
    if (data !== null) {
      const lastLocalSavedDate = localStorage.getItem(`timestamp-${ mediaUrl }`);
      this.setEditorContentState(data);

      return lastLocalSavedDate;
    }

    return '';
  }

  // set DraftJS Editor content state from blocks
  // contains blocks and entityMap

  /**
  * @param {object} data.entityMap - draftJs entity maps - used by convertFromRaw
  * @param {object} data.blocks - draftJs blocks - used by convertFromRaw
  */
  setEditorContentState = (data) => {
    const contentState = convertFromRaw(data);
    // eslint-disable-next-line no-use-before-define
    const editorState = EditorState.createWithContent(contentState, decorator);
    this.setState({ editorState });
  }

 /**
  * Update Editor content state
  */
  setEditorNewContentState = (newContentState) => {
    const newEditorState = EditorState.push(this.state.editorState, newContentState);
    this.setState({ editorState: newEditorState });
  }

  getEditorContent = (sttType) => {
    // sttType used in conjunction with adapter/convert
    const type = sttType === null ? 'draftjs' : sttType;
    const data = convertToRaw(this.state.editorState.getCurrentContent());

    return data;
  }

  renderBlockWithTimecodes = (contentBlock) => {
    const type = contentBlock.getType();

    return {
      component: WrapperBlock,
      editable: true,
      props: {
        foo: 'bar',
        editorState: this.state.editorState,
        // passing in callback function to be able to set state in parent component
        setEditorNewContentState: this.setEditorNewContentState,
        // to make timecodes clickable
        onWordClick: this.props.onWordClick
      }
    };
  }

  getLatestUnplayedWord = () => {
    let latest = 'NA';

    if (this.state.transcriptData) {
      const wordsArray = this.state.transcriptData.retval.words;
      const word = wordsArray.find(w => w.start < this.props.currentTime);

      latest = word.start;
    }

    return latest;
  }

  getCurrentWord = () => {
    const currentWord = {
      start: 'NA',
      end: 'NA'
    };

    if (this.state.transcriptData) {
      const contentState = this.state.editorState.getCurrentContent();
      const contentStateConvertEdToRaw = convertToRaw(contentState);
      const entityMap = contentStateConvertEdToRaw.entityMap;

      for (var entityKey in entityMap){
        const entity = entityMap[entityKey];
        const word = entity.data;
        if (word.start <= this.props.currentTime && word.end >= this.props.currentTime){
          currentWord.start = word.start;
          currentWord.end = word.end;
        }
      }
    }
<<<<<<< HEAD

=======
    if(currentWord.start !== 'NA'){
      console.log('TimedTextEditor: ',this.props.isScrollIntoViewOn);
      if(this.props.isScrollIntoViewOn){
        const currentWordElement = document.querySelector(`span.Word[data-start="${ currentWord.start }"]`);
        currentWordElement.scrollIntoView({ block: 'center', inline: 'center' })
      }
    }
>>>>>>> a9d17c51
    return currentWord;
  }

  myKeyBindingFn = ( e) => {
    const enterKey = 13;
    if (e.keyCode === enterKey ) {
      return 'split-paragraph';
    }
    return getDefaultKeyBinding(e);
  }

  // TODO: code in this function can do with a refactor - at later stage
  handleKeyCommand = (command) => {
    // https://github.com/facebook/draft-js/issues/723#issuecomment-367918580
    // https://draftjs.org/docs/api-reference-selection-state#start-end-vs-anchor-focus
    if (command === 'split-paragraph') {
      // on enter key, perform split paragraph at selection point
      const currentSelection = this.state.editorState.getSelection();

      if (currentSelection.isCollapsed()) {
        const currentContent = this.state.editorState.getCurrentContent();
        // https://draftjs.org/docs/api-reference-modifier#splitblock
        const newContentState = Modifier.splitBlock(currentContent, currentSelection)
        // https://draftjs.org/docs/api-reference-editor-state#push
        const splitState = EditorState.push(this.state.editorState, newContentState, 'split-block')
        const targetSelection = splitState.getSelection();
        const originalBlock = currentContent.blockMap.get(newContentState.selectionBefore.getStartKey());
        const originalBlockData = originalBlock.getData();
        const blockSpeaker = originalBlockData.get('speaker');
        // TODO: there might be some edge cases where unable to calculate wordStartTime
        // eg adding spaces and then new line in the middle
        let wordStartTime = 'NA';
        let isEndOfParagraph = false;

        let entityKey = originalBlock.getEntityAt(currentSelection.getStartOffset());
        const startSelectionOffsetKey = currentSelection.getStartOffset();
        // length of the plaintext for the ContentBlock
        const lengthPlainTextForTheBlock = originalBlock.getLength();
        // number of char from selection point to end of paragraph
        const remainingCharNumber = lengthPlainTextForTheBlock - startSelectionOffsetKey;
        // if there is no word entity associated with char
        if(entityKey === null){
          // if it's the last char in the paragraph - get previous entity
          if(remainingCharNumber === 0 ){
            for(let j = lengthPlainTextForTheBlock; j >0 ; j--){
              entityKey = originalBlock.getEntityAt(j);
              if(entityKey!== null){
                isEndOfParagraph = true;
                break;
              }
            }
          }
          // if it's first char or another within the block
          else{
            let initialSelectionOffset = currentSelection.getStartOffset();
            for(let i = 0; i < remainingCharNumber ; i++){
              initialSelectionOffset +=i;
              entityKey = originalBlock.getEntityAt(initialSelectionOffset);
              if(entityKey!== null){
                break;
              }
            }
          }
        }

        if (entityKey) {
          const entityInstance = currentContent.getEntity(entityKey);
          const entityData = entityInstance.getData();
          if(isEndOfParagraph){
            // if it's end of paragraph use end time of word for new paragraph
            wordStartTime = entityData.end;
          }
          else{
            wordStartTime = entityData.start;
          }
        }
        else{
          // if entity not defined, then stopping some of the edge cases.
          // eg if hit enter on timecode or speaker
          return 'not-handled';
        }

        console.log('originalBlockData',wordStartTime, blockSpeaker);
        console.log('originalBlockData',originalBlockData);
          // https://draftjs.org/docs/api-reference-modifier#mergeblockdata
        const afterMergeContentState = Modifier.mergeBlockData(
          splitState.getCurrentContent(),
          targetSelection,
          {
            'start': wordStartTime,
            'speaker': blockSpeaker
          }
          )
         this.setEditorNewContentState(afterMergeContentState);
        return 'handled';
      }
      return 'not-handled';
    }
    return 'not-handled';
  }

  render() {
    const currentWord = this.getCurrentWord();
    const highlightColour = '#69e3c2';
    const unplayedColor = '#767676';
    const correctionBorder = '1px dotted blue';

    // Time to the nearest half second
    const time = Math.round(this.props.currentTime * 4.0) / 4.0;

    const editor = (
      <section
        className={ style.editor }
        onDoubleClick={ event => this.handleDoubleClick(event) }>

        <style scoped>
          {`span.Word[data-start="${ currentWord.start }"] { background-color: ${ highlightColour }; text-shadow: 0 0 0.01px black }`}
          {`span.Word[data-start="${ currentWord.start }"]+span { background-color: ${ highlightColour } }`}
          {`span.Word[data-prev-times~="${ time }"] { color: ${ unplayedColor } }`}
          {`span.Word[data-prev-times~="${ Math.floor(time) }"] { color: ${ unplayedColor } }`}
          {`span.Word[data-confidence="low"] { border-bottom: ${ correctionBorder } }`}
        </style>

        <Editor
          editorState={ this.state.editorState }
          onChange={ this.onChange }
          stripPastedStyles
          blockRendererFn={ this.renderBlockWithTimecodes }
        />
      </section>
    );

    return (
      <section>
<<<<<<< HEAD
        { this.props.transcriptData !== null ? editor : null }
=======
        <section
          className={ styles.editor }
          onDoubleClick={ event => this.handleDoubleClick(event) }
          // onClick={ event => this.handleOnClick(event) }
        >
          <style scoped>
            {`span.Word[data-start="${ currentWord.start }"] { background-color: ${ highlightColour } }`}
            {`span.Word[data-start="${ currentWord.start }"]+span { background-color: ${ highlightColour } }`}
            {`span.Word[data-prev-times~="${ time }"] { color: ${ unplayedColor } }`}
            {`span.Word[data-prev-times~="${ Math.floor(time) }"] { color: ${ unplayedColor } }`}
            {`span.Word[data-confidence="low"] { border-bottom: ${ correctionBorder } }`}
          </style>

          <Editor
            editorState={ this.state.editorState }
            onChange={ this.onChange }
            stripPastedStyles
            blockRendererFn={ this.renderBlockWithTimecodes }
            keyBindingFn={ this.myKeyBindingFn }
            handleKeyCommand={ this.handleKeyCommand }
          />
        </section>
>>>>>>> a9d17c51
      </section>
    );
  }
}

// DraftJs decorator to recognize which entity is which
// and know what to apply to what component
const getEntityStrategy = mutability => (contentBlock, callback, contentState) => {
  contentBlock.findEntityRanges((character) => {
    const entityKey = character.getEntity();
    if (entityKey === null) {
      return false;
    }

    return contentState.getEntity(entityKey).getMutability() === mutability;
  }, callback);
};

// decorator definition - Draftjs
// defines what to use to render the entity
const decorator = new CompositeDecorator([
  {
    strategy: getEntityStrategy('MUTABLE'),
    component: Word,
  },
]);

TimedTextEditor.propTypes = {
  transcriptData: PropTypes.object,
  mediaUrl: PropTypes.string,
  isEditable: PropTypes.bool,
  onWordClick: PropTypes.func,
  sttJsonType: PropTypes.string,
  isPlaying: PropTypes.func,
  playMedia: PropTypes.func,
  currentTime: PropTypes.number,
  isScrollSyncToggle: PropTypes.func
};

export default TimedTextEditor;<|MERGE_RESOLUTION|>--- conflicted
+++ resolved
@@ -16,13 +16,8 @@
 import WrapperBlock from './WrapperBlock';
 
 import sttJsonAdapter from './adapters/index.js';
-<<<<<<< HEAD
-
+import exportAdapter from './export-adapters/index.js';
 import style from './index.module.css';
-=======
-import exportAdapter from './export-adapters/index.js';
-import styles from './index.module.css';
->>>>>>> a9d17c51
 
 const { hasCommandModifier } = KeyBindingUtil;
 
@@ -106,6 +101,7 @@
 
   exportData(exportFormat) {
     const format = exportFormat || 'draftjs';
+
     return exportAdapter(convertToRaw(this.state.editorState.getCurrentContent()), format);
   }
 
@@ -171,7 +167,7 @@
     this.setState({ editorState });
   }
 
- /**
+  /**
   * Update Editor content state
   */
   setEditorNewContentState = (newContentState) => {
@@ -228,26 +224,25 @@
       const contentStateConvertEdToRaw = convertToRaw(contentState);
       const entityMap = contentStateConvertEdToRaw.entityMap;
 
-      for (var entityKey in entityMap){
+      for (var entityKey in entityMap) {
         const entity = entityMap[entityKey];
         const word = entity.data;
-        if (word.start <= this.props.currentTime && word.end >= this.props.currentTime){
+
+        if (word.start <= this.props.currentTime && word.end >= this.props.currentTime) {
           currentWord.start = word.start;
           currentWord.end = word.end;
         }
       }
     }
-<<<<<<< HEAD
-
-=======
-    if(currentWord.start !== 'NA'){
+    if (currentWord.start !== 'NA'){
       console.log('TimedTextEditor: ',this.props.isScrollIntoViewOn);
-      if(this.props.isScrollIntoViewOn){
+
+      if (this.props.isScrollIntoViewOn) {
         const currentWordElement = document.querySelector(`span.Word[data-start="${ currentWord.start }"]`);
-        currentWordElement.scrollIntoView({ block: 'center', inline: 'center' })
+        currentWordElement.scrollIntoView({ block: 'center', inline: 'center' });
       }
     }
->>>>>>> a9d17c51
+
     return currentWord;
   }
 
@@ -256,6 +251,7 @@
     if (e.keyCode === enterKey ) {
       return 'split-paragraph';
     }
+
     return getDefaultKeyBinding(e);
   }
 
@@ -270,9 +266,9 @@
       if (currentSelection.isCollapsed()) {
         const currentContent = this.state.editorState.getCurrentContent();
         // https://draftjs.org/docs/api-reference-modifier#splitblock
-        const newContentState = Modifier.splitBlock(currentContent, currentSelection)
+        const newContentState = Modifier.splitBlock(currentContent, currentSelection);
         // https://draftjs.org/docs/api-reference-editor-state#push
-        const splitState = EditorState.push(this.state.editorState, newContentState, 'split-block')
+        const splitState = EditorState.push(this.state.editorState, newContentState, 'split-block');
         const targetSelection = splitState.getSelection();
         const originalBlock = currentContent.blockMap.get(newContentState.selectionBefore.getStartKey());
         const originalBlockData = originalBlock.getData();
@@ -289,24 +285,24 @@
         // number of char from selection point to end of paragraph
         const remainingCharNumber = lengthPlainTextForTheBlock - startSelectionOffsetKey;
         // if there is no word entity associated with char
-        if(entityKey === null){
+        if (entityKey === null){
           // if it's the last char in the paragraph - get previous entity
-          if(remainingCharNumber === 0 ){
-            for(let j = lengthPlainTextForTheBlock; j >0 ; j--){
+          if (remainingCharNumber === 0 ){
+            for (let j = lengthPlainTextForTheBlock; j >0 ; j--){
               entityKey = originalBlock.getEntityAt(j);
-              if(entityKey!== null){
+              if (entityKey!== null){
                 isEndOfParagraph = true;
                 break;
               }
             }
           }
           // if it's first char or another within the block
-          else{
+          else {
             let initialSelectionOffset = currentSelection.getStartOffset();
-            for(let i = 0; i < remainingCharNumber ; i++){
+            for (let i = 0; i < remainingCharNumber ; i++){
               initialSelectionOffset +=i;
               entityKey = originalBlock.getEntityAt(initialSelectionOffset);
-              if(entityKey!== null){
+              if (entityKey!== null){
                 break;
               }
             }
@@ -316,15 +312,15 @@
         if (entityKey) {
           const entityInstance = currentContent.getEntity(entityKey);
           const entityData = entityInstance.getData();
-          if(isEndOfParagraph){
+          if (isEndOfParagraph){
             // if it's end of paragraph use end time of word for new paragraph
             wordStartTime = entityData.end;
           }
-          else{
+          else {
             wordStartTime = entityData.start;
           }
         }
-        else{
+        else {
           // if entity not defined, then stopping some of the edge cases.
           // eg if hit enter on timecode or speaker
           return 'not-handled';
@@ -332,7 +328,7 @@
 
         console.log('originalBlockData',wordStartTime, blockSpeaker);
         console.log('originalBlockData',originalBlockData);
-          // https://draftjs.org/docs/api-reference-modifier#mergeblockdata
+        // https://draftjs.org/docs/api-reference-modifier#mergeblockdata
         const afterMergeContentState = Modifier.mergeBlockData(
           splitState.getCurrentContent(),
           targetSelection,
@@ -340,12 +336,15 @@
             'start': wordStartTime,
             'speaker': blockSpeaker
           }
-          )
-         this.setEditorNewContentState(afterMergeContentState);
+        );
+        this.setEditorNewContentState(afterMergeContentState);
+
         return 'handled';
       }
+
       return 'not-handled';
     }
+
     return 'not-handled';
   }
 
@@ -382,32 +381,7 @@
 
     return (
       <section>
-<<<<<<< HEAD
         { this.props.transcriptData !== null ? editor : null }
-=======
-        <section
-          className={ styles.editor }
-          onDoubleClick={ event => this.handleDoubleClick(event) }
-          // onClick={ event => this.handleOnClick(event) }
-        >
-          <style scoped>
-            {`span.Word[data-start="${ currentWord.start }"] { background-color: ${ highlightColour } }`}
-            {`span.Word[data-start="${ currentWord.start }"]+span { background-color: ${ highlightColour } }`}
-            {`span.Word[data-prev-times~="${ time }"] { color: ${ unplayedColor } }`}
-            {`span.Word[data-prev-times~="${ Math.floor(time) }"] { color: ${ unplayedColor } }`}
-            {`span.Word[data-confidence="low"] { border-bottom: ${ correctionBorder } }`}
-          </style>
-
-          <Editor
-            editorState={ this.state.editorState }
-            onChange={ this.onChange }
-            stripPastedStyles
-            blockRendererFn={ this.renderBlockWithTimecodes }
-            keyBindingFn={ this.myKeyBindingFn }
-            handleKeyCommand={ this.handleKeyCommand }
-          />
-        </section>
->>>>>>> a9d17c51
       </section>
     );
   }
