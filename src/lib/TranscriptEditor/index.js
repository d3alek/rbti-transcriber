import React from 'react';
import PropTypes from 'prop-types';

import { FontAwesomeIcon } from '@fortawesome/react-fontawesome';
import { faCog, faKeyboard } from '@fortawesome/free-solid-svg-icons';

import TimedTextEditor from './TimedTextEditor';
import MediaPlayer from './MediaPlayer';
import VideoPlayer from './MediaPlayer/VideoPlayer';
import Settings from './Settings';
import Shortcuts from './Settings/Shortcuts';
import { secondsToTimecode } from '../Util/timecode-converter/index';

import style from './index.module.css';

class TranscriptEditor extends React.Component {
  constructor(props) {
    super(props);
    this.videoRef = React.createRef();

    this.state = {
      currentTime: 0,
      lastLocalSavedTime: '',
      transcriptData: null,
      isScrollIntoViewOn: false,
      showSettings: false,
      showShortcuts: false,
      isPauseWhileTypingOn: true,
      rollBackValueInSeconds: 15,
      timecodeOffset: 0,
      showTimecodes: true,
      showSpeakers: true,
      previewIsDisplayed: true,
      mediaDuration: '00:00:00:00',
      previewViewWidth: '25'
    };
  }

  static getDerivedStateFromProps(nextProps) {
    if (nextProps.transcriptData !== null) {
      return {
        transcriptData: nextProps.transcriptData
      };
    }

    return null;
  }

  componentDidUpdate(prevProps, prevState) {
    // Transcript and media passed to component at same time
    if (
      (prevState.transcriptData !== this.state.transcriptData)
        && (prevProps.mediaUrl !== this.props.mediaUrl )
    ) {
      console.info('Transcript and media');
      this.ifPresentRetrieveTranscriptFromLocalStorage();
    }
    // Transcript first and then media passed to component
    else if (
      (prevState.transcriptData === this.state.transcriptData)
      && (prevProps.mediaUrl !== this.props.mediaUrl)
    ) {
      console.info('Transcript first and then media');
      this.ifPresentRetrieveTranscriptFromLocalStorage();
    }
    // Media first and then transcript passed to component
    else if (
      (prevState.transcriptData !== this.state.transcriptData)
      && (prevProps.mediaUrl === this.props.mediaUrl)
    ) {
      console.info('Media first and then transcript');
      this.ifPresentRetrieveTranscriptFromLocalStorage();
    }
  }

  ifPresentRetrieveTranscriptFromLocalStorage = () => {
    if (this.refs.timedTextEditor!== undefined) {
      if (this.refs.timedTextEditor.isPresentInLocalStorage(this.props.mediaUrl)) {
        console.info('was already present in local storage');
        this.refs.timedTextEditor.loadLocalSavedData(this.props.mediaUrl);
      } else {
        console.info('not present in local storage');
      }
    }
  }

  // eslint-disable-next-line class-methods-use-this
  handleWordClick = (startTime) => {
    if (this.props.handleAnalyticsEvents !== undefined) {
      this.props.handleAnalyticsEvents({
        category: 'TranscriptEditor',
        action: 'doubleClickOnWord',
        name: 'startTime',
        value: secondsToTimecode(startTime)
      });
    }

    this.setCurrentTime(startTime);
  }

  // eslint-disable-next-line class-methods-use-this
  handleTimeUpdate = (e) => {
    const currentTime = e.target.currentTime;
    this.setState({
      currentTime,
    });
  }

  handlePlayMedia = (bool) => {
    this.playMedia(bool);
  }

  handleIsPlaying = () => {
    return this.isPlaying();
  }

  handleIsScrollIntoViewChange = (e) => {
    const isChecked = e.target.checked;
    this.setState({ isScrollIntoViewOn: isChecked });

    if (this.props.handleAnalyticsEvents !== undefined) {
      this.props.handleAnalyticsEvents({
        category: 'TranscriptEditor',
        action: 'handleIsScrollIntoViewChange',
        name: 'isScrollIntoViewOn',
        value: isChecked
      });
    }

  }
  handlePauseWhileTyping = (e) => {
    const isChecked = e.target.checked;
    this.setState({ isPauseWhileTypingOn: isChecked });

    if (this.props.handleAnalyticsEvents !== undefined) {
      this.props.handleAnalyticsEvents({
        category: 'TranscriptEditor',
        action: 'handlePauseWhileTyping',
        name: 'isPauseWhileTypingOn',
        value: isChecked
      });
    }
  }

  handleRollBackValueInSeconds = (e) => {
    const rollBackValue = e.target.value;
    this.setState({ rollBackValueInSeconds: rollBackValue });

    if (this.props.handleAnalyticsEvents !== undefined) {
      this.props.handleAnalyticsEvents({
        category: 'TranscriptEditor',
        action: 'handleRollBackValueInSeconds',
        name: 'rollBackValueInSeconds',
        value: rollBackValue
      });
    }
  }

  handleSetTimecodeOffset = (timecodeOffset) => {

    this.setState({ timecodeOffset: timecodeOffset },
      () => {
        // eslint-disable-next-line react/no-string-refs
        this.refs.timedTextEditor.forceUpdate();
      });
  }

  handleShowTimecodes = (e) => {
    const isChecked = e.target.checked;
    this.setState({ showTimecodes: isChecked });

    if (this.props.handleAnalyticsEvents !== undefined) {
      this.props.handleAnalyticsEvents({
        category: 'TranscriptEditor',
        action: 'handleShowTimecodes',
        name: 'showTimecodes',
        value: isChecked
      });
    }
  }

  handleShowSpeakers = (e) => {
    const isChecked = e.target.checked;
    this.setState({ showSpeakers: isChecked });

    if (this.props.handleAnalyticsEvents !== undefined) {
      this.props.handleAnalyticsEvents({
        category: 'TranscriptEditor',
        action: 'handleShowSpeakers',
        name: 'showSpeakers',
        value:  isChecked
      });
    }
  }

  handleSettingsToggle = () => {
    this.setState(prevState => ({
      showSettings: !prevState.showSettings
    }));

    if (this.props.handleAnalyticsEvents !== undefined) {
      this.props.handleAnalyticsEvents({
        category: 'TranscriptEditor',
        action: 'handleSettingsToggle',
        name: 'showSettings',
        value:  !this.state.showSettings
      });
    }
  }

  handleShortcutsToggle = () => {
    this.setState(prevState => ({
      showShortcuts: !prevState.showShortcuts
    }));

    if (this.props.handleAnalyticsEvents !== undefined) {
      this.props.handleAnalyticsEvents({
        category: 'TranscriptEditor',
        action: 'handleShortcutsToggle',
        name: 'showShortcuts',
        value:  !this.state.showShortcuts
      });
    }
  }

  getEditorContent = (exportFormat) => {
    return this.refs.timedTextEditor.getEditorContent(exportFormat);
  }

<<<<<<< HEAD
  handlePreviewIsDisplayed = () => {
    this.setState({
      previewIsDisplayed: !this.state.previewIsDisplayed
    });
  }

  onLoadedDataGetDuration = (e) => {
    const currentDuration = e.target.duration;
    const currentDurationWithOffset = currentDuration+ this.state.timecodeOffset;
    const durationInSeconds = secondsToTimecode( currentDuration+ currentDurationWithOffset);

    this.setState({
      mediaDuration: durationInSeconds
    });

    if (this.props.handleAnalyticsEvents !== undefined) {
      this.props.handleAnalyticsEvents({
        category: 'TranscriptEditor',
        action: 'onLoadedDataGetDuration',
        name: 'durationInSeconds-WithoutOffset',
        value: secondsToTimecode( currentDuration)
      });
    }

  }

  handleChangePreviewViewWidth = (e) => {
    const newPreviewViewWidth = e.target.value;
    this.setState({
      previewViewWidth: newPreviewViewWidth
    });
  }

  render() {
    const videoPlayer = <VideoPlayer
      mediaUrl={ this.props.mediaUrl }
      onTimeUpdate= { this.handleTimeUpdate }
      onClick= { this.props.onClick  }
      videoRef={ this.videoRef }
      previewIsDisplayed={ this.state.previewIsDisplayed }
      onLoadedDataGetDuration={ this.onLoadedDataGetDuration }
      viewWith={ this.state.previewViewWidth }
    />;

    //   <video
    //   id="video"
    //   playsInline
    //   src={ this.props.mediaUrl }
    //   onTimeUpdate={ this.handleTimeUpdate }
    //   type="video/mp4"
    //   data-testid="media-player-id"
    //   onClick={ this.handlePlayMedia }
    //   // onLoadedData={ this.props.onLoadedDataGetDuration }
    //   ref={ this.videoRef }
    // // style={ { display: 'none' } }
    // />;

    const mediaControls = <MediaPlayer
      title={ this.props.title? this.props.title: '' }
      mediaDuration={ this.state.mediaDuration }
=======
  handleSaveTranscript = () => {
    return this.refs.timedTextEditor.localSave(this.props.mediaUrl);
  }

  render() {
    const mediaPlayer = <MediaPlayer
      fileName={ this.props.fileName }
>>>>>>> 61affa7a
      hookSeek={ foo => this.setCurrentTime = foo }
      hookPlayMedia={ foo => this.playMedia = foo }
      hookIsPlaying={ foo => this.isPlaying = foo }
      rollBackValueInSeconds={ this.state.rollBackValueInSeconds }
      timecodeOffset={ this.state.timecodeOffset }
      // hookOnTimeUpdate={ this.handleTimeUpdate }
      mediaUrl={ this.props.mediaUrl }
      // ref={ 'MediaPlayer' }
      handleAnalyticsEvents={ this.props.handleAnalyticsEvents }
<<<<<<< HEAD
      videoRef={ this.videoRef }
=======
      handleSaveTranscript={ this.handleSaveTranscript }
>>>>>>> 61affa7a
    />;

    const settings = <Settings
      handleSettingsToggle={ this.handleSettingsToggle }
      defaultValuePauseWhileTyping={ this.state.isPauseWhileTypingOn }
      defaultValueScrollSync={ this.state.isScrollIntoViewOn }
      defaultRollBackValueInSeconds={ this.state.rollBackValueInSeconds }
      timecodeOffset={ this.state.timecodeOffset }
      showTimecodes={ this.state.showTimecodes }
      showSpeakers={ this.state.showSpeakers }
      handlePauseWhileTyping={ this.handlePauseWhileTyping }
      handleIsScrollIntoViewChange={ this.handleIsScrollIntoViewChange }
      handleRollBackValueInSeconds={ this.handleRollBackValueInSeconds }
      handleSetTimecodeOffset={ this.handleSetTimecodeOffset }
      handleShowTimecodes={ this.handleShowTimecodes }
      handleShowSpeakers={ this.handleShowSpeakers }
      handleAnalyticsEvents={ this.props.handleAnalyticsEvents }
      previewIsDisplayed={ this.state.previewIsDisplayed }
      handlePreviewIsDisplayed={ this.handlePreviewIsDisplayed }
      previewViewWidth={ this.state.previewViewWidth }
      handleChangePreviewViewWidth={ this.handleChangePreviewViewWidth }
    />;

    const shortcuts = <Shortcuts
      handleShortcutsToggle={ this.handleShortcutsToggle }
    />;

    const timedTextEditor = <TimedTextEditor
      fileName={ this.props.fileName }
      transcriptData={ this.state.transcriptData }
      timecodeOffset={ this.state.timecodeOffset }
      onWordClick={ this.handleWordClick }
      playMedia={ this.handlePlayMedia }
      isPlaying={ this.handleIsPlaying }
      currentTime={ this.state.currentTime }
      isEditable={ this.props.isEditable }
      sttJsonType={ this.props.sttJsonType }
      mediaUrl={ this.props.mediaUrl }
      isScrollIntoViewOn={ this.state.isScrollIntoViewOn }
      isPauseWhileTypingOn={ this.state.isPauseWhileTypingOn }
      showTimecodes={ this.state.showTimecodes }
      showSpeakers={ this.state.showSpeakers }
      ref={ 'timedTextEditor' }
      handleAnalyticsEvents={ this.props.handleAnalyticsEvents }
    />;

    return (
      <div className={ style.container }>
        <header className={ style.header }>
          { this.state.showSettings ? settings : null }
          { this.state.showShortcuts ? shortcuts : null }
        </header>

        <nav className={ style.nav }>{ this.props.mediaUrl ? mediaControls : null }</nav>

        <div className={ style.settingsContainer }>
          <button className={ style.settingsButton } onClick={ this.handleSettingsToggle }>
            <FontAwesomeIcon icon={ faCog } />
          </button>
          <button className={ style.settingsButton } onClick={ this.handleShortcutsToggle }>
            <FontAwesomeIcon icon={ faKeyboard } />
          </button>
        </div>

<<<<<<< HEAD
        <section className={ style.row }>

          <aside className={ style.aside }>
            { videoPlayer }
          </aside>

          <main className={ style.main }>
            <TimedTextEditor
              transcriptData={ this.state.transcriptData }
              timecodeOffset={ this.state.timecodeOffset }
              onWordClick={ this.handleWordClick }
              playMedia={ this.handlePlayMedia }
              isPlaying={ this.handleIsPlaying }
              currentTime={ this.state.currentTime }
              isEditable={ this.props.isEditable }
              sttJsonType={ this.props.sttJsonType }
              mediaUrl={ this.props.mediaUrl }
              isScrollIntoViewOn={ this.state.isScrollIntoViewOn }
              isPauseWhileTypingOn={ this.state.isPauseWhileTypingOn }
              showTimecodes={ this.state.showTimecodes }
              showSpeakers={ this.state.showSpeakers }
              ref={ 'timedTextEditor' }
              handleAnalyticsEvents={ this.props.handleAnalyticsEvents }
            />
          </main>
        </section>
=======
        <main className={ style.main }>
          {this.props.mediaUrl === null? null : timedTextEditor}
        </main>
>>>>>>> 61affa7a
      </div>
    );
  }
}

TranscriptEditor.propTypes = {
  mediaUrl: PropTypes.string,
  isEditable: PropTypes.bool,
  sttJsonType: PropTypes.string,
  handleAnalyticsEvents: PropTypes.func,
  fileName: PropTypes.string
};

export default TranscriptEditor;<|MERGE_RESOLUTION|>--- conflicted
+++ resolved
@@ -227,7 +227,6 @@
     return this.refs.timedTextEditor.getEditorContent(exportFormat);
   }
 
-<<<<<<< HEAD
   handlePreviewIsDisplayed = () => {
     this.setState({
       previewIsDisplayed: !this.state.previewIsDisplayed
@@ -261,42 +260,25 @@
     });
   }
 
+  handleSaveTranscript = () => {
+    return this.refs.timedTextEditor.localSave(this.props.mediaUrl);
+  }
+
   render() {
     const videoPlayer = <VideoPlayer
       mediaUrl={ this.props.mediaUrl }
       onTimeUpdate= { this.handleTimeUpdate }
-      onClick= { this.props.onClick  }
+      onClick= { this.props.onClick }
       videoRef={ this.videoRef }
       previewIsDisplayed={ this.state.previewIsDisplayed }
       onLoadedDataGetDuration={ this.onLoadedDataGetDuration }
       viewWith={ this.state.previewViewWidth }
     />;
 
-    //   <video
-    //   id="video"
-    //   playsInline
-    //   src={ this.props.mediaUrl }
-    //   onTimeUpdate={ this.handleTimeUpdate }
-    //   type="video/mp4"
-    //   data-testid="media-player-id"
-    //   onClick={ this.handlePlayMedia }
-    //   // onLoadedData={ this.props.onLoadedDataGetDuration }
-    //   ref={ this.videoRef }
-    // // style={ { display: 'none' } }
-    // />;
-
     const mediaControls = <MediaPlayer
       title={ this.props.title? this.props.title: '' }
+      fileName={ this.props.fileName }
       mediaDuration={ this.state.mediaDuration }
-=======
-  handleSaveTranscript = () => {
-    return this.refs.timedTextEditor.localSave(this.props.mediaUrl);
-  }
-
-  render() {
-    const mediaPlayer = <MediaPlayer
-      fileName={ this.props.fileName }
->>>>>>> 61affa7a
       hookSeek={ foo => this.setCurrentTime = foo }
       hookPlayMedia={ foo => this.playMedia = foo }
       hookIsPlaying={ foo => this.isPlaying = foo }
@@ -306,11 +288,8 @@
       mediaUrl={ this.props.mediaUrl }
       // ref={ 'MediaPlayer' }
       handleAnalyticsEvents={ this.props.handleAnalyticsEvents }
-<<<<<<< HEAD
       videoRef={ this.videoRef }
-=======
       handleSaveTranscript={ this.handleSaveTranscript }
->>>>>>> 61affa7a
     />;
 
     const settings = <Settings
@@ -364,7 +343,7 @@
           { this.state.showShortcuts ? shortcuts : null }
         </header>
 
-        <nav className={ style.nav }>{ this.props.mediaUrl ? mediaControls : null }</nav>
+        <nav className={ style.nav }>{ this.props.mediaUrl === null? null: mediaControls }</nav>
 
         <div className={ style.settingsContainer }>
           <button className={ style.settingsButton } onClick={ this.handleSettingsToggle }>
@@ -375,38 +354,17 @@
           </button>
         </div>
 
-<<<<<<< HEAD
+        {/*  */}
+
         <section className={ style.row }>
-
           <aside className={ style.aside }>
-            { videoPlayer }
+            {this.props.mediaUrl === null? null : videoPlayer}
           </aside>
-
           <main className={ style.main }>
-            <TimedTextEditor
-              transcriptData={ this.state.transcriptData }
-              timecodeOffset={ this.state.timecodeOffset }
-              onWordClick={ this.handleWordClick }
-              playMedia={ this.handlePlayMedia }
-              isPlaying={ this.handleIsPlaying }
-              currentTime={ this.state.currentTime }
-              isEditable={ this.props.isEditable }
-              sttJsonType={ this.props.sttJsonType }
-              mediaUrl={ this.props.mediaUrl }
-              isScrollIntoViewOn={ this.state.isScrollIntoViewOn }
-              isPauseWhileTypingOn={ this.state.isPauseWhileTypingOn }
-              showTimecodes={ this.state.showTimecodes }
-              showSpeakers={ this.state.showSpeakers }
-              ref={ 'timedTextEditor' }
-              handleAnalyticsEvents={ this.props.handleAnalyticsEvents }
-            />
+            {this.props.mediaUrl === null? null : timedTextEditor}
           </main>
         </section>
-=======
-        <main className={ style.main }>
-          {this.props.mediaUrl === null? null : timedTextEditor}
-        </main>
->>>>>>> 61affa7a
+
       </div>
     );
   }
