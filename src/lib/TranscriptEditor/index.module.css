@value color-subt-green, color-darkest-grey, color-labs-red from './colours.module.css';

::selection {
  background: color-subt-green;
}

::moz-selection {
  background: color-subt-green;
}


/* Desktop size */
@media (min-width: 768px) {
  .container {
    display: flex;
    flex-direction: column;
    justify-content: space-evenly;
    flex-wrap: nowrap;
    /* min-height: 100vh; */
    background-color: #f9f9f9;
    position: relative;
  }

  .header {
    background-color: black;
    width: 100%;
    /* height: 2em; */
  }

  .nav {
    width: 100%;
  }

  .main {
    width: 100%;
    margin: 0 auto;
    flex: 50%;
  }

  .row {
    display: flex;
    margin-top: 1em;
  }

  .settingsContainer {
    position: absolute;
    top: 0;
    right: 0;
    padding: 0em;
  }

  .settingsButton {
    line-height: 1em;
    margin-left: 0.5em;
    background: color-darkest-grey;
    display: inline-block;
    border: 0;
    color: white;
    font-size: 1em;
    cursor: pointer;
    text-align: center;
    width: 2em;
    height: 2em;
  }
}

/* Mobile devices */
@media (max-width: 768px) {
  .container {
    flex-wrap: wrap;
    position: relative;
  }

  .header {
    background-color: black;
    width: 100%;
    /* height: 2em; */
  }

  .nav {
    width: 100%;
  }

  .main {
    width: 100%;
    flex: 100%;
  }
  
  .row {
    /* display: flex; */
    margin-top: 1em;
  }

<<<<<<< HEAD
  .aside{
    width:100%;
  }

  .aside video{
    max-height: auto;
    max-width: 100vw;
  }

  .settingsContainer {
    position: absolute;
    top: 0;
    right: 0;
    padding: 0em;
  }

  .settingsButton {
    line-height: 1em;
    margin-left: 0.5em;
    background: color-darkest-grey;
    display: inline-block;
    border: 0;
    color: white;
    font-size: 1em;
    cursor: pointer;
    text-align: center;
    width: 2em;
    height: 2em;
  }

  .cog {
    font-weight: lighter;
  }

}
=======
::moz-selection {
  background: color-subt-green;
}

.help {
  cursor: pointer;
  float: right;
  padding-right: 0.5em;
  padding-left: 11em;
  margin: 0.5em 0;
  color: white;
  display: block;
  /* font-size: 0.8em; */
  font-weight: lighter;
  margin-top: 0.5em;
  margin-right: 6em;
}

.icon {
  color: color-labs-red;
  margin-right: 0.5em;
}

.helpMessage span {
  display: block;
  /* font-size: 0.8em; */
  font-weight: lighter;
  margin-top: 1em; 
}
>>>>>>> 2fac517f
<|MERGE_RESOLUTION|>--- conflicted
+++ resolved
@@ -91,7 +91,6 @@
     margin-top: 1em;
   }
 
-<<<<<<< HEAD
   .aside{
     width:100%;
   }
@@ -127,10 +126,6 @@
   }
 
 }
-=======
-::moz-selection {
-  background: color-subt-green;
-}
 
 .help {
   cursor: pointer;
@@ -156,5 +151,4 @@
   /* font-size: 0.8em; */
   font-weight: lighter;
   margin-top: 1em; 
-}
->>>>>>> 2fac517f
+}